--- conflicted
+++ resolved
@@ -39,16 +39,15 @@
 		get:    "tags[1]",
 		output: "two",
 	},
-<<<<<<< HEAD
 	// array [] notation in map
 	{
 		data:   `{"types": { "tags": ["one", "two", "three"]}}`,
 		get:    "types.tags[1]",
-=======
+		output: "two",
+	},
 	{
 		data:   `{"tags": [{"name":"one"}, {"name":"two"}, {"name":"three"}]}`,
 		get:    "tags[1].name",
->>>>>>> fcf62330
 		output: "two",
 	},
 	// array number
